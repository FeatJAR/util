--- conflicted
+++ resolved
@@ -156,7 +156,7 @@
     public OptionList parseArguments(boolean logWarnings) {
         properties = new LinkedHashMap<>();
 
-<<<<<<< HEAD
+        parseConfigFile(parseConfigurationDir());
         if (!commandLineArguments.isEmpty() && !commandLineArguments.get(0).startsWith("--")) {
             String commandString = commandLineArguments.remove(0);
             List<ICommand> commands = FeatJAR.extensionPoint(Commands.class).getExtensions().stream().filter(it -> it.getShortName().equals(commandString)).collect(Collectors.toList());
@@ -237,9 +237,6 @@
                 }
             }
         }
-=======
-        parseConfigFile(parseConfigurationDir());
->>>>>>> 44f0b770
 
         ArrayList<String> arguments = new ArrayList<>(commandLineArguments.size() + configFileArguments.size());
         arguments.addAll(commandLineArguments);
